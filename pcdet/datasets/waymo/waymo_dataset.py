--- conflicted
+++ resolved
@@ -291,56 +291,6 @@
         data_dict.pop('num_points_in_gt', None)
         return data_dict
 
-<<<<<<< HEAD
-    def generate_prediction_dicts(self, batch_dict, pred_dicts, class_names, output_path=None):
-        """
-        Args:
-            batch_dict:
-                frame_id:
-            pred_dicts: list of pred_dicts
-                pred_boxes: (N, 7 or 9), Tensor
-                pred_scores: (N), Tensor
-                pred_labels: (N), Tensor
-            class_names:
-            output_path:
-
-        Returns:
-
-        """
-
-        def get_template_prediction(num_samples):
-            box_dim = 9 if self.dataset_cfg.get('TRAIN_WITH_SPEED', False) else 7
-            ret_dict = {
-                'name': np.zeros(num_samples), 'score': np.zeros(num_samples),
-                'boxes_lidar': np.zeros([num_samples, box_dim])
-            }
-            return ret_dict
-
-        def generate_single_sample_dict(box_dict):
-            pred_scores = box_dict['pred_scores'].cpu().numpy()
-            pred_boxes = box_dict['pred_boxes'].cpu().numpy()
-            pred_labels = box_dict['pred_labels'].cpu().numpy()
-            pred_dict = get_template_prediction(pred_scores.shape[0])
-            if pred_scores.shape[0] == 0:
-                return pred_dict
-
-            pred_dict['name'] = np.array(class_names)[pred_labels - 1]
-            pred_dict['score'] = pred_scores
-            pred_dict['boxes_lidar'] = pred_boxes
-
-            return pred_dict
-
-        annos = []
-        for index, box_dict in enumerate(pred_dicts):
-            single_pred_dict = generate_single_sample_dict(box_dict)
-            single_pred_dict['frame_id'] = batch_dict['frame_id'][index]
-            single_pred_dict['metadata'] = batch_dict['metadata'][index]
-            annos.append(single_pred_dict)
-
-        return annos
-
-=======
->>>>>>> 7e8bbe26
     def evaluation(self, det_annos, class_names, **kwargs):
         if 'annos' not in self.infos[0].keys():
             return 'No ground-truth boxes for evaluation', {}
